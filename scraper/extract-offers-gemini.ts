import "dotenv/config";

import fs from "node:fs";
import path from "node:path";
import crypto from "node:crypto";

import sharp from "sharp";
import { GoogleGenAI } from "@google/genai";
import type { SupabaseClient } from "@supabase/supabase-js";
import { createWorker, PSM } from "tesseract.js";

import { createServiceClient } from "./lib/supabase";
import { logger } from "./lib/logger";
import type { Database, Json } from "../src/lib/database.types";

type Supabase = SupabaseClient<Database>;

const GEMINI_API_KEY = process.env.GEMINI_API_KEY;
if (!GEMINI_API_KEY) {
  logger.error("gemini:key-missing", { message: "Set GEMINI_API_KEY to call Google Gemini." });
  process.exit(1);
}

const MAX_IMAGE_WIDTH = Number(process.env.LIDL_GEMINI_WIDTH ?? 3000);
const MODEL_NAME = process.env.LIDL_GEMINI_MODEL ?? "gemini-2.5-flash-lite-preview";
const DEFAULT_BATCH_SIZE = Number(process.env.LIDL_GEMINI_BATCH ?? 3);
const MAX_CALLS_PER_DAY = Number(process.env.LIDL_GEMINI_MAX_CALLS ?? 200);
const GEMINI_API_VERSION = process.env.LIDL_GEMINI_API_VERSION ?? "v1alpha";
const CACHE_DIR = path.join(process.cwd(), ".cache", "gemini");
const USAGE_FILE = path.join(CACHE_DIR, "usage.json");

const UNIT_PRICE_KEYWORDS = [
  " al kg",
  "/kg",
  "1 kg =",
  " al litro",
  "/l",
  "ml",
  " g ",
  " al pezzo",
];

const PRICE_REGEX = /€\s*\d{1,4}(?:[.,]\d{2})/;

const SYSTEM_PROMPT = `You are a precise data extractor. Return JSON that matches the provided schema.
- Extract the main checkout price per product card.
- Reject unit prices when evidence contains keywords like "kg", "al kg", "/kg", "al litro", "/l", "g", "ml", "al pezzo".
- Ignore discount only labels (e.g., "-33%", "Con Lidl Plus", "Da lunedì...").
- price_text must include € and two decimals.
- price_eur must be the numeric value of price_text using dot as decimal separator.
- Product name must have 3-10 words with brand + noun (e.g., "Milbona Edam a fette").
- bbox_price values are percentages between 0 and 1 inclusive.
- If uncertain, set fields to null and explain briefly in notes (<=20 words).
- Return JSON only.`;

const RESPONSE_SCHEMA = {
  type: "object",
  required: ["items"],
  properties: {
    items: {
      type: "array",
      items: {
        type: "object",
        required: ["name", "price_eur", "price_text", "bbox_price", "evidence_text"],
        properties: {
          name: { type: "string", nullable: true },
          price_eur: { type: "number", nullable: true },
          price_text: { type: "string", nullable: true },
          bbox_price: {
            type: "object",
            required: ["x0_pct", "y0_pct", "x1_pct", "y1_pct"],
            properties: {
              x0_pct: { type: "number" },
              y0_pct: { type: "number" },
              x1_pct: { type: "number" },
              y1_pct: { type: "number" },
            },
          },
          badges: { type: "array", items: { type: "string" }, nullable: true },
          evidence_text: { type: "string" },
          notes: { type: "string", nullable: true },
        },
      },
    },
  },
} as const;

type GeminiRawItem = {
  name: string | null;
  price_eur: number | null;
  price_text: string | null;
  bbox_price: { x0_pct: number; y0_pct: number; x1_pct: number; y1_pct: number };
  badges?: string[] | null;
  evidence_text: string;
  notes: string | null;
};

type GeminiRawResponse = {
  items: GeminiRawItem[];
};

type FlyerPageRecord = Database["public"]["Tables"]["flyer_pages"]["Row"] & {
  flyer: {
    id: string;
    chain_id: string | null;
    period_start: string | null;
    period_end: string | null;
    viewer_url: string | null;
    source_url: string | null;
  } | null;
};

type NormalisedOffer = {
  flyer_id: string;
  flyer_page_id: string;
  page_no: number;
  product_name: string;
  price: number;
  price_text: string;
  confidence: number;
  metadata: Json;
};

ensureCacheDir();

const genAI = new GoogleGenAI({
  apiKey: GEMINI_API_KEY,
<<<<<<< HEAD
  apiVersion: GEMINI_API_VERSION,
=======
>>>>>>> 3bbf77bf
});

function ensureCacheDir() {
  if (!fs.existsSync(CACHE_DIR)) {
    fs.mkdirSync(CACHE_DIR, { recursive: true });
  }
}

function getUsage(): { date: string; count: number } {
  try {
    const raw = fs.readFileSync(USAGE_FILE, "utf8");
    return JSON.parse(raw);
  } catch {
    return { date: new Date().toISOString().slice(0, 10), count: 0 };
  }
}

function saveUsage(usage: { date: string; count: number }) {
  fs.writeFileSync(USAGE_FILE, JSON.stringify(usage));
}

function checkQuota() {
  const usage = getUsage();
  const today = new Date().toISOString().slice(0, 10);
  if (usage.date !== today) {
    usage.date = today;
    usage.count = 0;
  }
  if (usage.count >= MAX_CALLS_PER_DAY) {
    throw new Error("MAX_CALLS_PER_DAY reached");
  }
  usage.count += 1;
  saveUsage(usage);
}

function cacheKey(base64: string): string {
  const hash = crypto
    .createHash("sha256")
    .update(MODEL_NAME)
    .update(SYSTEM_PROMPT)
    .update(JSON.stringify(RESPONSE_SCHEMA))
    .update(base64)
    .digest("hex");
  return path.join(CACHE_DIR, `${hash}.json`);
}

async function readCache(base64: string): Promise<GeminiRawResponse | null> {
  const file = cacheKey(base64);
  if (!fs.existsSync(file)) return null;
  try {
    const raw = fs.readFileSync(file, "utf8");
    const parsed = JSON.parse(raw) as GeminiRawResponse;
    return parsed;
  } catch {
    return null;
  }
}

async function writeCache(base64: string, data: GeminiRawResponse) {
  const file = cacheKey(base64);
  try {
    fs.writeFileSync(file, JSON.stringify(data));
  } catch (error) {
    logger.warn("gemini:cache-write-error", { error: error instanceof Error ? error.message : String(error) });
  }
}

function containsUnitPrice(evidence: string): boolean {
  const lower = evidence.toLowerCase();
  return UNIT_PRICE_KEYWORDS.some((keyword) => lower.includes(keyword));
}

function isPriceTextValid(priceText: string | null, priceEur: number | null): boolean {
  if (!priceText || !priceEur) return false;
  if (!PRICE_REGEX.test(priceText)) return false;
  const normalized = parseFloat(priceText.replace(/[^\d,.-]/g, "").replace(",", "."));
  return Number.isFinite(normalized);
}

function clamp01(value: number): number {
  if (!Number.isFinite(value)) return 0;
  return Math.min(1, Math.max(0, value));
}

function bboxIoU(a: GeminiRawItem["bbox_price"], b: GeminiRawItem["bbox_price"]): number {
  const ax0 = Math.min(a.x0_pct, a.x1_pct);
  const ay0 = Math.min(a.y0_pct, a.y1_pct);
  const ax1 = Math.max(a.x0_pct, a.x1_pct);
  const ay1 = Math.max(a.y0_pct, a.y1_pct);

  const bx0 = Math.min(b.x0_pct, b.x1_pct);
  const by0 = Math.min(b.y0_pct, b.y1_pct);
  const bx1 = Math.max(b.x0_pct, b.x1_pct);
  const by1 = Math.max(b.y0_pct, b.y1_pct);

  const ix0 = Math.max(ax0, bx0);
  const iy0 = Math.max(ay0, by0);
  const ix1 = Math.min(ax1, bx1);
  const iy1 = Math.min(ay1, by1);

  const iw = Math.max(0, ix1 - ix0);
  const ih = Math.max(0, iy1 - iy0);
  const intersection = iw * ih;
  const areaA = (ax1 - ax0) * (ay1 - ay0);
  const areaB = (bx1 - bx0) * (by1 - by0);
  const union = areaA + areaB - intersection;
  if (union <= 0) return 0;
  return intersection / union;
}

function computeConfidence(item: GeminiRawItem, issues: string[]): number {
  let score = 0.9;
  if (!item.price_text || !item.price_eur) score -= 0.4;
  if (!item.name) score -= 0.2;
  if (containsUnitPrice(item.evidence_text)) score -= 0.3;
  if (issues.length) score -= Math.min(0.5, issues.length * 0.1);
  if (!item.notes) score += 0.05;
  return Math.max(0, Math.min(1, score));
}

function validateAndFilter(raw: GeminiRawResponse): GeminiRawItem[] {
  if (!raw || typeof raw !== "object" || !Array.isArray(raw.items)) {
    throw new Error("Invalid Gemini response format");
  }
  const accepted: GeminiRawItem[] = [];
  for (const item of raw.items) {
    const issues: string[] = [];
    if (!item) continue;
    const name = item.name?.trim() ?? "";
    const priceText = item.price_text ?? "";
    const priceEur = item.price_eur ?? null;

    if (name) {
      const words = name.split(/\s+/);
      if (words.length < 3 || words.length > 10) issues.push("name-length");
    } else {
      issues.push("name-missing");
    }

    if (!isPriceTextValid(priceText, priceEur)) issues.push("price-invalid");

    if (!item.evidence_text || !item.evidence_text.trim()) issues.push("missing-evidence");
    if (containsUnitPrice(item.evidence_text)) issues.push("unit-price");

    const bbox = item.bbox_price;
    const coords = [bbox?.x0_pct, bbox?.y0_pct, bbox?.x1_pct, bbox?.y1_pct];
    if (coords.some((value) => typeof value !== "number" || value < 0 || value > 1)) {
      issues.push("bbox-invalid");
    }

    if (issues.includes("unit-price")) continue;
    if (issues.includes("price-invalid")) continue;

    (item as GeminiRawItem).notes = issues.length ? `${issues.join(", ")}` : item.notes;
    accepted.push(item);
  }

  const deduped: GeminiRawItem[] = [];
  for (const item of accepted) {
    if (deduped.some((previous) => bboxIoU(previous.bbox_price, item.bbox_price) > 0.5)) {
      continue;
    }
    deduped.push(item);
  }

  return deduped;
}

async function downloadAndPrepareImage(url: string): Promise<Buffer> {
  logger.info("gemini:image:download", { url });
  const response = await fetch(url, { headers: { "User-Agent": "spespe-gemini/1.0" } });
  if (!response.ok) {
    throw new Error(`HTTP ${response.status} while fetching ${url}`);
  }
  const buffer = Buffer.from(await response.arrayBuffer());
  const processed = await sharp(buffer)
    .resize({ width: MAX_IMAGE_WIDTH, height: MAX_IMAGE_WIDTH, fit: "inside", withoutEnlargement: true })
    .jpeg({ quality: 90 })
    .toBuffer();
  return processed;
}

async function callGemini(base64: string): Promise<GeminiRawResponse> {
  const cached = await readCache(base64);
  if (cached) {
    return cached;
  }

  checkQuota();

  const result = await genAI.models.generateContent({
    model: MODEL_NAME,
    contents: [
      {
        role: "user",
        parts: [{ inlineData: { mimeType: "image/jpeg", data: base64 } }],
      },
    ],
    config: {
      systemInstruction: {
        role: "system",
        parts: [{ text: SYSTEM_PROMPT }],
      },
      temperature: 0.1,
      topP: 0.8,
      topK: 32,
      maxOutputTokens: 2048,
      responseMimeType: "application/json",
      responseSchema: RESPONSE_SCHEMA,
    },
  });

  const text = result.text;
  if (!text) {
    throw new Error("Empty response from Gemini");
  }

  let parsed: GeminiRawResponse;
  try {
    parsed = JSON.parse(text) as GeminiRawResponse;
  } catch {
    logger.error("gemini:parse-error", { raw: text });
    throw new Error("Failed to parse Gemini JSON");
  }

  await writeCache(base64, parsed);
  return parsed;
}

async function tesseractFallback(buffer: Buffer): Promise<GeminiRawItem[]> {
  const worker = await createWorker();
  await worker.load();
  await worker.loadLanguage("eng");
  await worker.initialize("eng");
  await worker.setParameters({
    tessedit_pageseg_mode: PSM.AUTO,
    preserve_interword_spaces: "1",
  });
  const result = await worker.recognize(buffer);
  await worker.terminate();

  const offers: GeminiRawItem[] = [];
  const seen = new Set<string>();
  for (const line of result.data.lines ?? []) {
    const text = line.text.trim();
    if (!PRICE_REGEX.test(text)) continue;
    if (containsUnitPrice(text)) continue;

    const priceMatch = text.match(/\d{1,4}(?:[.,]\d{2})/);
    if (!priceMatch) continue;
    const priceValue = parseFloat(priceMatch[0].replace(",", "."));
    if (!Number.isFinite(priceValue)) continue;

    const key = `${priceValue}-${line.bbox.x0}-${line.bbox.y0}`;
    if (seen.has(key)) continue;
    seen.add(key);

    offers.push({
      name: null,
      price_eur: priceValue,
      price_text: `€${priceMatch[0].replace(".", ",")}`,
      bbox_price: {
        x0_pct: 0,
        y0_pct: 0,
        x1_pct: 1,
        y1_pct: 1,
      },
      badges: null,
      evidence_text: text,
      notes: "tesseract-fallback",
    });
  }

  return offers;
}

function normaliseOffers(items: GeminiRawItem[], page: FlyerPageRecord): NormalisedOffer[] {
  const offers: NormalisedOffer[] = [];
  for (const item of items) {
    const issues: string[] = [];
    const name = item.name?.trim() ?? "";
    if (!name) {
      issues.push("missing-name");
    }
    const priceText = item.price_text ?? "";
    const priceValue = item.price_eur ?? NaN;
    if (!isPriceTextValid(priceText, priceValue)) {
      issues.push("invalid-price");
      continue;
    }

    const words = name.split(/\s+/);
    if (words.length < 3 || words.length > 10) {
      issues.push("name-length");
    }

    const confidence = computeConfidence(item, issues);
    const priceNumeric = parseFloat(priceText.replace(/[^0-9.,-]/g, "").replace(/,/g, "."));

    offers.push({
      flyer_id: page.flyer_id!,
      flyer_page_id: page.id,
      page_no: page.page_no,
      product_name: name || "Prodotto",
      price: priceNumeric,
      price_text: priceText,
      confidence,
      metadata: {
        badges: item.badges ?? [],
        evidence_text: item.evidence_text,
        notes: item.notes,
        bbox_price: {
          x0_pct: clamp01(item.bbox_price.x0_pct),
          y0_pct: clamp01(item.bbox_price.y0_pct),
          x1_pct: clamp01(item.bbox_price.x1_pct),
          y1_pct: clamp01(item.bbox_price.y1_pct),
        },
        source: "gemini",
        issues,
        price_text: item.price_text,
        confidence,
      },
    });
  }

  return offers;
}

async function fetchPendingPages(supabase: Supabase, batchSize: number) {
  logger.info("gemini:fetch:start", { batchSize });
  const response = await supabase
    .from("flyer_pages")
    .select("id, flyer_id, page_no, image_url, flyer:flyers(id, chain_id, period_start, period_end, viewer_url, source_url)")
    .not("image_url", "is", null)
    .order("created_at", { ascending: false })
    .limit(batchSize * 4);

  if (response.error) {
    throw response.error;
  }
  const pages = (response.data ?? []) as FlyerPageRecord[];
  if (!pages.length) {
    logger.info("gemini:fetch:empty");
    return [];
  }

  const statusResponse = await supabase
    .from("flyer_page_processing")
    .select("flyer_page_id, status")
    .in("flyer_page_id", pages.map((page) => page.id));
  if (statusResponse.error) {
    throw statusResponse.error;
  }

  const statusMap = new Map<string, string | null>();
  (statusResponse.data ?? []).forEach((row) => {
    statusMap.set(row.flyer_page_id, row.status ?? null);
  });

  const candidates = pages
    .filter((page) => {
      const status = statusMap.get(page.id) ?? null;
      return !["ok", "processing", "empty", "skipped"].includes(status ?? "");
    })
    .slice(0, batchSize);

  if (!candidates.length) {
    logger.info("gemini:fetch:no-candidates");
    return [];
  }

  const lockPayload = candidates.map((page) => ({
    flyer_page_id: page.id,
    status: "processing",
    processed_at: new Date().toISOString(),
  }));
  const lockResponse = await supabase
    .from("flyer_page_processing")
    .upsert(lockPayload, { onConflict: "flyer_page_id" });
  if (lockResponse.error) {
    logger.warn("gemini:fetch:lock-error", { error: lockResponse.error.message });
  }

  logger.info("gemini:fetch:ok", {
    fetched: pages.length,
    candidates: candidates.length,
    candidate_ids: candidates.map((p) => p.id),
  });

  return candidates;
}

async function upsertRawOffers(
  supabase: Supabase,
  page: FlyerPageRecord,
  offers: NormalisedOffer[]
) {
  if (!offers.length) {
    const response = await supabase
      .from("flyer_page_offers_raw")
      .delete()
      .eq("flyer_page_id", page.id);
    if (response.error) {
      logger.warn("gemini:delete-existing-error", { flyer_page_id: page.id, error: response.error.message });
    }
    return;
  }

  const payload = offers.map((offer) => ({
    flyer_id: offer.flyer_id,
    flyer_page_id: offer.flyer_page_id,
    page_no: offer.page_no,
    product_name: offer.product_name,
    price: offer.price,
    currency: "EUR",
    brand: null,
    metadata: offer.metadata,
  }));

  const deleteResponse = await supabase
    .from("flyer_page_offers_raw")
    .delete()
    .eq("flyer_page_id", page.id);
  if (deleteResponse.error) {
    logger.warn("gemini:delete-existing-error", { flyer_page_id: page.id, error: deleteResponse.error.message });
  }

  const insertResponse = await supabase
    .from("flyer_page_offers_raw")
    .insert(payload);
  if (insertResponse.error) {
    throw insertResponse.error;
  }
}

async function processPage(supabase: Supabase, page: FlyerPageRecord) {
  if (!page.flyer_id) {
    await markProcessing(supabase, page.id, "skipped", 0, "missing_flyer");
    return;
  }

  try {
    const imageBuffer = await downloadAndPrepareImage(page.image_url);
    const base64 = imageBuffer.toString("base64");
    let response: GeminiRawResponse;

    try {
      response = await callGemini(base64);
    } catch (error) {
      logger.error("gemini:api-error", { flyer_page_id: page.id, error: error instanceof Error ? error.message : String(error) });
      logger.info("gemini:fallback:tesseract", { flyer_page_id: page.id });
      const fallbackItems = await tesseractFallback(imageBuffer);
      response = { items: fallbackItems };
    }

    const filtered = validateAndFilter(response);
    const normalised = normaliseOffers(filtered, page);
    await upsertRawOffers(supabase, page, normalised);
    await markProcessing(supabase, page.id, normalised.length ? "ok" : "empty", normalised.length);
    logger.info("gemini:page:done", {
      flyer_page_id: page.id,
      offers_found: normalised.length,
      sample_offers: normalised.slice(0, 2).map((offer) => ({
        product_name: offer.product_name,
        price: offer.price,
        confidence: offer.confidence,
      })),
    });
  } catch (error) {
    const message = error instanceof Error ? error.message : String(error);
    await markProcessing(supabase, page.id, "failed", 0, message);
    logger.error("gemini:page:error", { flyer_page_id: page.id, error: message });
  }
}

async function main() {
  const supabase = createServiceClient();
  const cliLimitArg = process.argv.find((arg) => arg.startsWith("--limit="));
  const limit = cliLimitArg ? Number(cliLimitArg.split("=")[1]) : DEFAULT_BATCH_SIZE;
  const batchSize = Number.isFinite(limit) && limit > 0 ? limit : DEFAULT_BATCH_SIZE;

  while (true) {
    const pages = await fetchPendingPages(supabase, batchSize);
    if (!pages.length) {
      logger.info("gemini:queue-empty");
      break;
    }
    for (const page of pages) {
      await processPage(supabase, page);
    }
  }
}

main().catch((error) => {
  logger.error("gemini:fatal", { error: error instanceof Error ? error.stack : String(error) });
  process.exit(1);
});<|MERGE_RESOLUTION|>--- conflicted
+++ resolved
@@ -25,7 +25,6 @@
 const MODEL_NAME = process.env.LIDL_GEMINI_MODEL ?? "gemini-2.5-flash-lite-preview";
 const DEFAULT_BATCH_SIZE = Number(process.env.LIDL_GEMINI_BATCH ?? 3);
 const MAX_CALLS_PER_DAY = Number(process.env.LIDL_GEMINI_MAX_CALLS ?? 200);
-const GEMINI_API_VERSION = process.env.LIDL_GEMINI_API_VERSION ?? "v1alpha";
 const CACHE_DIR = path.join(process.cwd(), ".cache", "gemini");
 const USAGE_FILE = path.join(CACHE_DIR, "usage.json");
 
@@ -125,10 +124,6 @@
 
 const genAI = new GoogleGenAI({
   apiKey: GEMINI_API_KEY,
-<<<<<<< HEAD
-  apiVersion: GEMINI_API_VERSION,
-=======
->>>>>>> 3bbf77bf
 });
 
 function ensureCacheDir() {
@@ -359,7 +354,13 @@
 }
 
 async function tesseractFallback(buffer: Buffer): Promise<GeminiRawItem[]> {
-  const worker = await createWorker();
+  const worker = await createWorker({
+    logger: (message) => {
+      if (message.status === "recognizing text") {
+        logger.info("tesseract:progress", { progress: message.progress });
+      }
+    },
+  });
   await worker.load();
   await worker.loadLanguage("eng");
   await worker.initialize("eng");
